--- conflicted
+++ resolved
@@ -430,6 +430,7 @@
                         let dk = hd::Seed::from_bytes(&plain.access())
                             .derive(&chain)
                             .expect(line_error!());
+                        let cc = dk.chain_code();
 
                         let dk_key = if !self.keystore.vault_exists(key_vault_id) {
                             self.keystore.create_key(key_vault_id)
@@ -448,7 +449,7 @@
 
                         client.try_tell(
                             ClientMsg::InternalResults(InternalResults::ReturnControlRequest(
-                                ProcResult::SLIP10Derive(ResultMessage::Ok(dk.chain_code())),
+                                ProcResult::SLIP10Derive(ResultMessage::Ok(cc)),
                             )),
                             sender,
                         );
@@ -478,6 +479,7 @@
 
                         let parent = hd::Key::try_from(&*parent.access()).expect(line_error!());
                         let dk = parent.derive(&chain).expect(line_error!());
+                        let cc = dk.chain_code();
 
                         let child_key = if !self.keystore.vault_exists(child_vault_id) {
                             self.keystore.create_key(child_vault_id)
@@ -497,7 +499,7 @@
 
                         client.try_tell(
                             ClientMsg::InternalResults(InternalResults::ReturnControlRequest(
-                                ProcResult::SLIP10Derive(ResultMessage::Ok(dk.chain_code())),
+                                ProcResult::SLIP10Derive(ResultMessage::Ok(cc)),
                             )),
                             sender,
                         );
@@ -615,45 +617,6 @@
                     sender,
                 );
             }
-<<<<<<< HEAD
-            InternalMsg::SLIP10DeriveAndEd25519PublicKey {
-                path,
-                vault_id,
-                record_id,
-            } => {
-                let key = match self.keystore.get_key(vault_id) {
-                    Some(key) => key,
-                    None => todo!("return error message"),
-                };
-                self.keystore.insert_key(vault_id, key.clone());
-
-                let (p, P) = secret::X25519XChacha20Poly1305::keypair().expect(line_error!());
-                let raw = match self.bucket.read_data(key, record_id, P) {
-                    Some(ct) => p.access(ct).expect(line_error!()),
-                    _ => todo!("no such record: {}", record_id),
-                };
-                // NB: bee_signing_ext only accepts 256 bit seeds
-                if raw.len() != 32 {
-                    todo!("return error message: incorrect amount of seed bytes")
-                }
-                let seed = Ed25519Seed::from_bytes(&raw.access()).expect(line_error!());
-
-                let bip32path = BIP32Path::from_str(&path).expect(line_error!());
-
-                let sk = Ed25519PrivateKey::generate_from_seed(&seed, &bip32path).expect(line_error!());
-                let pk = sk.generate_public_key().to_bytes();
-
-                let cstr: String = self.client_id.into();
-                let client = ctx.select(&format!("/user/{}/", cstr)).expect(line_error!());
-                client.try_tell(
-                    ClientMsg::InternalResults(InternalResults::ReturnControlRequest(
-                        ProcResult::SLIP10DeriveAndEd25519PublicKey(ResultMessage::Ok(pk)),
-                    )),
-                    sender,
-                );
-            }
-=======
->>>>>>> a0b2b85b
             InternalMsg::Ed25519Sign {
                 vault_id,
                 record_id,
@@ -689,94 +652,6 @@
                     sender,
                 );
             }
-<<<<<<< HEAD
-            InternalMsg::SLIP10DeriveAndEd25519Sign {
-                path,
-                vault_id,
-                record_id,
-                msg,
-            } => {
-                let seed_key = match self.keystore.get_key(vault_id) {
-                    Some(seed_key) => seed_key,
-                    None => todo!("return error message"),
-                };
-                self.keystore.insert_key(vault_id, seed_key.clone());
-
-                let (p, P) = secret::X25519XChacha20Poly1305::keypair().expect(line_error!());
-                let raw = match self.bucket.read_data(seed_key, record_id, P) {
-                    Some(ct) => p.access(ct).expect(line_error!()),
-                    _ => todo!("no such record: {}", record_id),
-                };
-                // NB: bee_signing_ext only accepts 256 bit seeds
-                if raw.len() != 32 {
-                    todo!("return error message: insufficient bytes")
-                }
-                let seed = Ed25519Seed::from_bytes(&*raw.access()).expect(line_error!());
-
-                let bip32path = BIP32Path::from_str(&path).expect(line_error!());
-
-                let sk = Ed25519PrivateKey::generate_from_seed(&seed, &bip32path).expect(line_error!());
-
-                let sig = sk.sign(&msg);
-
-                let cstr: String = self.client_id.into();
-                let client = ctx.select(&format!("/user/{}/", cstr)).expect(line_error!());
-                client.try_tell(
-                    ClientMsg::InternalResults(InternalResults::ReturnControlRequest(
-                        ProcResult::SLIP10DeriveAndEd25519Sign(ResultMessage::Ok(sig.to_bytes())),
-                    )),
-                    sender,
-                );
-            }
-            InternalMsg::SignUnlockBlock {
-                vault_id,
-                record_id,
-                path,
-                essence,
-            } => {
-                let cstr: String = self.client_id.into();
-                let client = ctx.select(&format!("/user/{}/", cstr)).expect(line_error!());
-
-                match self.keystore.get_key(vault_id) {
-                    Some(key) => {
-                        self.keystore.insert_key(vault_id, key.clone());
-
-                        let (p, P) = secret::X25519XChacha20Poly1305::keypair().expect(line_error!());
-                        let raw = match self.bucket.read_data(key, record_id, P) {
-                            Some(ct) => p.access(ct).expect(line_error!()),
-                            _ => todo!("no such record: {}", record_id),
-                        };
-                        if raw.len() < 32 {
-                            todo!("return error message: insufficient bytes")
-                        }
-                        let seed = Ed25519Seed::from_bytes(&raw.access()[..32]).expect(line_error!());
-
-                        let bip32path = BIP32Path::from_str(&path).expect(line_error!());
-
-                        let sk = Ed25519PrivateKey::generate_from_seed(&seed, &bip32path).expect(line_error!());
-                        let pk = sk.generate_public_key().to_bytes();
-
-                        let signature = sk.sign(&essence);
-
-                        client.try_tell(
-                            ClientMsg::InternalResults(InternalResults::ReturnControlRequest(
-                                ProcResult::SignUnlockBlock(ResultMessage::Ok((signature.to_bytes(), pk))),
-                            )),
-                            sender,
-                        );
-                    }
-                    None => {
-                        client.try_tell(
-                            ClientMsg::InternalResults(InternalResults::ReturnControlRequest(
-                                ProcResult::SignUnlockBlock(ResultMessage::Error("Failed to get the seed data".into())),
-                            )),
-                            sender,
-                        );
-                    }
-                };
-            }
-=======
->>>>>>> a0b2b85b
             InternalMsg::FillSnapshot { data, id } => {
                 let snapshot = ctx.select("/user/snapshot/").expect(line_error!());
 
