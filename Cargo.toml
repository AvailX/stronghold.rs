--- conflicted
+++ resolved
@@ -2,11 +2,7 @@
 members = [
   "engine",
   "engine/runtime",
-<<<<<<< HEAD
-  "engine/new_runtime",
-=======
   "bindings/native",
->>>>>>> ec5179a4
   "client",
   "utils",
   "derive",
