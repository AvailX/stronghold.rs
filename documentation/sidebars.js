--- conflicted
+++ resolved
@@ -12,13 +12,46 @@
 module.exports = {
     mySidebar: [{
         type: 'doc',
-<<<<<<< HEAD
         label: 'Welcome',
         id: 'welcome',
     }, {
         type: 'doc',
         label: 'Getting Started',
         id: 'getting_started',
+    }, {
+        type: "category",
+        label: "Explanations",
+        items: [
+            {
+                type: 'doc',
+                id: 'explanations/non-contiguous-data-types',
+                label: 'Non-contiguous Data Types'
+            },
+            {
+                type: 'doc',
+                id: 'explanations/p2p',
+                label: 'Peer to Peer Communication'
+            },
+            {
+                type: 'doc',
+                id: 'explanations/procedures',
+                label: 'Cryptographic Procedures'
+            },
+            {
+                type: 'doc',
+                id: 'explanations/runtime-extensions',
+                label: 'Runtime Extensions'
+            },
+            {
+                type: 'doc',
+                id: 'explanations/transactional-concurrency',
+                label: 'Transactional Memory and Transactional Concurrency'
+            },
+            {
+                type: 'doc',
+                id: 'explanations/retrospective',
+                label: 'Retrospective'
+            },]
     },
         {
 
@@ -42,16 +75,6 @@
                         ]
                 },
             ]
-        },
-        {
-            type: "category",
-            label: "Concepts",
-            items: [
-                {
-                    type: 'doc',
-                    id: 'concepts/retrospective',
-                    label: 'Retrospective'
-                },]
         },
         {
             type: 'category',
@@ -154,136 +177,4 @@
             label: 'GitHub'
         },
     ]
-=======
-        id: 'explanations/non-contiguous-data-types',
-        label: 'Non-contiguous Data Types'
-      },
-      {
-        type: 'doc',
-        id: 'explanations/p2p',
-        label: 'Peer to Peer Communication'
-      },
-      {
-        type: 'doc',
-        id: 'explanations/procedures',
-        label: 'Cryptographic Procedures'
-      },
-      {
-        type: 'doc',
-        id: 'explanations/runtime-extensions',
-        label: 'Runtime Extensions'
-      },
-      {
-        type: 'doc',
-        id: 'explanations/transactional-concurrency',
-        label: 'Transactional Memory and Transactional Concurrency'
-      },
-      {
-        type: 'doc',
-        id: 'explanations/retrospective',
-        label: 'Retrospective'
-      },]
-  },
-  {
-    type: 'category',
-    label: 'Reference',
-    items: [
-      {
-        type: 'doc',
-        id: 'reference/overview',
-        label: "Overview"
-      }, {
-        type: 'category',
-        label: 'Structure',
-        items: [{
-          type: 'doc',
-          id: 'reference/structure/overview',
-          label: 'Overview'
-        }, {
-          type: 'doc',
-          id: 'reference/structure/client',
-          label: 'Client'
-        },
-        {
-          type: 'category',
-          label: 'Engine',
-          items: [
-            {
-              type: 'doc',
-              id: 'reference/structure/engine/overview',
-              label: 'Overview'
-            },
-
-            {
-              type: 'doc',
-              id: 'reference/structure/engine/snapshot',
-              label: 'Snapshot'
-            },
-
-            {
-              type: 'doc',
-              id: 'reference/structure/engine/vault',
-              label: 'Vault'
-            },
-
-            {
-              type: 'doc',
-              id: 'reference/structure/engine/store',
-              label: 'Store'
-            },
-
-            {
-              type: 'doc',
-              id: 'reference/structure/engine/runtime',
-              label: 'Runtime'
-            },
-          ],
-        },
-        {
-          type: 'doc',
-          id: 'reference/structure/p2p',
-          label: 'P2P Communication'
-        },
-        {
-          type: 'doc',
-          id: 'reference/structure/derive',
-          label: 'Derive'
-        },
-        {
-          type: 'doc',
-          id: 'reference/structure/utils',
-          label: 'Utils'
-        },
-        ]
-      },
-      {
-        type: 'category',
-        label: 'Specification',
-        items: [{
-          type: 'doc',
-          id: 'reference/specs/overview',
-          label: 'Overview'
-        }, {
-          type: 'doc',
-          id: 'reference/specs/scope',
-          label: 'Scope'
-        }, {
-          type: 'doc',
-          id: 'reference/specs/engineering',
-          label: 'Engineering'
-        },]
-      },]
-  },
-  {
-    type: 'doc',
-    id: 'contribute',
-    label: 'Contribute'
-  },
-  {
-    type: 'link',
-    href: 'https://github.com/iotaledger/stronghold.rs',
-    label: 'GitHub'
-  },
-  ]
->>>>>>> c5720c25
 };